--- conflicted
+++ resolved
@@ -84,14 +84,9 @@
     const pagePathname = getPagePathname(pathname, nextExport)
 
     return <head>
-<<<<<<< HEAD
-      <link rel='preload' href={`${assetPrefix}/_next/${buildId}/page${pathname}`} as='script' />
-      <link rel='preload' href={`${assetPrefix}/_next/${buildId}/page/_error`} as='script' />
-      {this.getPreloadDynamicChunks()}
-=======
       <link rel='preload' href={`${assetPrefix}/_next/${buildId}/page${pagePathname}`} as='script' />
       <link rel='preload' href={`${assetPrefix}/_next/${buildId}/page/_error/index.js`} as='script' />
->>>>>>> d4c62b1b
+      {this.getPreloadDynamicChunks()}
       {this.getPreloadMainLinks()}
       {(head || []).map((h, i) => React.cloneElement(h, { key: i }))}
       {styles || null}
@@ -169,14 +164,9 @@
   }
 
   render () {
-<<<<<<< HEAD
     const { staticMarkup, __NEXT_DATA__, chunks } = this.context._documentProps
-    const { pathname, buildId, assetPrefix } = __NEXT_DATA__
-=======
-    const { staticMarkup, __NEXT_DATA__ } = this.context._documentProps
     const { pathname, nextExport, buildId, assetPrefix } = __NEXT_DATA__
     const pagePathname = getPagePathname(pathname, nextExport)
->>>>>>> d4c62b1b
 
     __NEXT_DATA__.chunks = chunks
 
@@ -197,15 +187,9 @@
           }
         `
       }} />}
-<<<<<<< HEAD
-      <script async type='text/javascript' src={`${assetPrefix}/_next/${buildId}/page${pathname}`} />
-      <script async type='text/javascript' src={`${assetPrefix}/_next/${buildId}/page/_error`} />
-      {staticMarkup ? null : this.getDynamicChunks()}
-=======
-
       <script async id={`__NEXT_PAGE__${pathname}`} type='text/javascript' src={`${assetPrefix}/_next/${buildId}/page${pagePathname}`} />
       <script async id={`__NEXT_PAGE__/_error`} type='text/javascript' src={`${assetPrefix}/_next/${buildId}/page/_error/index.js`} />
->>>>>>> d4c62b1b
+      {staticMarkup ? null : this.getDynamicChunks()}
       {staticMarkup ? null : this.getScripts()}
     </div>
   }
